--- conflicted
+++ resolved
@@ -1310,19 +1310,6 @@
   return assign_compile_id(method, osr_bci);
 }
 
-<<<<<<< HEAD
-=======
-/**
- * Should the current thread block until this compilation request
- * has been fulfilled?
- */
-bool CompileBroker::is_compile_blocking() {
-  assert(!ReferencePendingListLocker::is_locked_by_self(), "possible deadlock");
-  return !BackgroundCompilation;
-}
-
-
->>>>>>> 249cb4de
 // ------------------------------------------------------------------
 // CompileBroker::preload_classes
 void CompileBroker::preload_classes(const methodHandle& method, TRAPS) {
