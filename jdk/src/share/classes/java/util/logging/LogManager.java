--- conflicted
+++ resolved
@@ -415,15 +415,11 @@
                         if (javaAwtAccess.isMainAppContext()) {
                             context = userContext;
                         } else {
-<<<<<<< HEAD
-                            context = new LoggerContext();
-=======
                             // Create a new LoggerContext for the applet.
                             // The new logger context has its requiresDefaultLoggers
                             // flag set to true - so that these loggers will be
                             // lazily added when the context is firt accessed.
                             context = new LoggerContext(true);
->>>>>>> 51ac0c58
                         }
                         javaAwtAccess.put(ecx, LoggerContext.class, context);
                     }
@@ -579,23 +575,6 @@
             return logger;
         }
 
-<<<<<<< HEAD
-        synchronized void ensureRootLogger(Logger logger) {
-            if (logger.getName().isEmpty())
-                return;
-
-            // during initialization, rootLogger is null when
-            // instantiating itself RootLogger
-            if (findLogger("") == null && manager.rootLogger != null) {
-                addLocalLogger(manager.rootLogger);
-            }
-        }
-
-        // Add a logger to this context.  This method will only set its level
-        // and process parent loggers.  It doesn't set its handlers.
-        synchronized boolean addLocalLogger(Logger logger) {
-            ensureRootLogger(logger);
-=======
         // This method is called before adding a logger to the
         // context.
         // 'logger' is the context that will be added.
@@ -666,7 +645,6 @@
             if (addDefaultLoggersIfNeeded) {
                 ensureAllDefaultLoggers(logger);
             }
->>>>>>> 51ac0c58
 
             final String name = logger.getName();
             if (name == null) {
